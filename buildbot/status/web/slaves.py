
import time, urllib
from twisted.python import log
from twisted.web import html
from twisted.web.util import Redirect
from twisted.web.error import NoResource

from buildbot.status.web.base import HtmlResource, abbreviate_age, \
    BuildLineMixin, path_to_slave, path_to_build
from buildbot import version, util

# /buildslaves/$slavename
class OneBuildSlaveResource(HtmlResource, BuildLineMixin):
    addSlash = False
    def __init__(self, slavename):
        HtmlResource.__init__(self)
        self.slavename = slavename

    def getTitle(self, req):
        return "Buildbot: %s" % html.escape(self.slavename)

    def getChild(self, path, req):
        s = self.getStatus(req)
        slave = s.getSlave(self.slavename)
        if path == "shutdown" and self.getControl(req):
            slave.setGraceful(True)
        return Redirect(path_to_slave(req, slave))

    def content(self, request, ctx):        
        s = self.getStatus(request)
        slave = s.getSlave(self.slavename)
        
        my_builders = []
        for bname in s.getBuilderNames():
            b = s.getBuilder(bname)
            for bs in b.getSlaves():
                if bs.getName() == self.slavename:
                    my_builders.append(b)

        # Current builds
        current_builds = []
        for b in my_builders:
            for cb in b.getCurrentBuilds():
                if cb.getSlavename() == self.slavename:                    
                    current_builds.append(self.get_line_values(request, cb))

        try:
            max_builds = int(request.args.get('numbuilds')[0])
        except:
            max_builds = 10
           
        recent_builds = []    
        n = 0
        for rb in s.generateFinishedBuilds(builders=[b.getName() for b in my_builders]):
            if rb.getSlavename() == self.slavename:
                n += 1
                recent_builds.append(self.get_line_values(request, rb))
                if n > max_builds:
                    break
<<<<<<< HEAD

        ctx.update(dict(slave = s.getSlave(self.slavename),
                        slavename = self.slavename,  
                        current = current_builds, 
                        recent = recent_builds, 
                        shutdown_url = request.childLink("shutdown"),
                        control = self.getControl(request),
                        this_url = "../../../" + path_to_slave(request, slave),
                        access_uri = slave.getAccessURI()))

        template = request.site.buildbot_service.templates.get_template("buildslave.html")
        data = template.render(**ctx)

        return data
=======
        data.append("</ul>\n")

        data.append(self.footer(s, req))
        return "".join(data)
>>>>>>> 676b0c38

# /buildslaves
class BuildSlavesResource(HtmlResource):
    title = "BuildSlaves"
    addSlash = True

    def content(self, request, ctx):
        s = self.getStatus(request)

        used_by_builder = {}
        for bname in s.getBuilderNames():
            b = s.getBuilder(bname)
            for bs in b.getSlaves():
                slavename = bs.getName()
                if slavename not in used_by_builder:
                    used_by_builder[slavename] = []
                used_by_builder[slavename].append(bname)

        slaves = ctx['slaves'] = []
        for name in util.naturalSort(s.getSlaveNames()):
            info = {}
            slaves.append(info)
            slave = s.getSlave(name)
            slave_status = s.botmaster.slaves[name].slave_status
            info['running_builds'] = len(slave_status.getRunningBuilds())
            info['link'] = request.childLink(urllib.quote(name,''))
            info['name'] = name
            info['builders'] = [{'link': request.childLink("../builders/%s" % bname),
                                 'name': bname}]
            info['version'] = slave.getVersion()

            info['connected'] = slave.isConnected()
            
            if slave.isConnected():
                info['admin'] = slave.getAdmin()
                last = slave.lastMessageReceived()
                if last:
                    info['last_heard_from_age'] = abbreviate_age(time.time() - last)
                    info['last_heard_from_time'] = time.strftime("%Y-%b-%d %H:%M:%S",
                                                                time.localtime(last))

        template = request.site.buildbot_service.templates.get_template("buildslaves.html")
        data = template.render(**ctx)
        return data

    def getChild(self, path, req):
        try:
            slave = self.getStatus(req).getSlave(path)
            return OneBuildSlaveResource(path)
        except KeyError:
            return NoResource("No such slave '%s'" % html.escape(path))<|MERGE_RESOLUTION|>--- conflicted
+++ resolved
@@ -57,8 +57,6 @@
                 recent_builds.append(self.get_line_values(request, rb))
                 if n > max_builds:
                     break
-<<<<<<< HEAD
-
         ctx.update(dict(slave = s.getSlave(self.slavename),
                         slavename = self.slavename,  
                         current = current_builds, 
@@ -67,17 +65,9 @@
                         control = self.getControl(request),
                         this_url = "../../../" + path_to_slave(request, slave),
                         access_uri = slave.getAccessURI()))
-
         template = request.site.buildbot_service.templates.get_template("buildslave.html")
         data = template.render(**ctx)
-
         return data
-=======
-        data.append("</ul>\n")
-
-        data.append(self.footer(s, req))
-        return "".join(data)
->>>>>>> 676b0c38
 
 # /buildslaves
 class BuildSlavesResource(HtmlResource):
