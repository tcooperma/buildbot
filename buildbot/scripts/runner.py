# -*- test-case-name: buildbot.test.test_runner -*-

# N.B.: don't import anything that might pull in a reactor yet. Some of our
# subcommands want to load modules that need the gtk reactor.
import os, sys, stat, re, time
import traceback
from twisted.python import usage, util, runtime

from buildbot.interfaces import BuildbotNotRunningError

# this is mostly just a front-end for mktap, twistd, and kill(1), but in the
# future it will also provide an interface to some developer tools that talk
# directly to a remote buildmaster (like 'try' and a status client)

# the create/start/stop commands should all be run as the same user,
# preferably a separate 'buildbot' account.

class MakerBase(usage.Options):
    optFlags = [
        ['help', 'h', "Display this message"],
        ["quiet", "q", "Do not emit the commands being run"],
        ]

    #["basedir", "d", None, "Base directory for the buildmaster"],
    opt_h = usage.Options.opt_help

    def parseArgs(self, *args):
        if len(args) > 0:
            self['basedir'] = args[0]
        else:
            self['basedir'] = None
        if len(args) > 1:
            raise usage.UsageError("I wasn't expecting so many arguments")

    def postOptions(self):
        if self['basedir'] is None:
            raise usage.UsageError("<basedir> parameter is required")
        self['basedir'] = os.path.abspath(self['basedir'])

makefile_sample = """# -*- makefile -*-

# This is a simple makefile which lives in a buildmaster/buildslave
# directory (next to the buildbot.tac file). It allows you to start/stop the
# master or slave by doing 'make start' or 'make stop'.

# The 'reconfig' target will tell a buildmaster to reload its config file.

start:
	twistd --no_save -y buildbot.tac

stop:
	kill `cat twistd.pid`

reconfig:
	kill -HUP `cat twistd.pid`

log:
	tail -f twistd.log
"""

class Maker:
    def __init__(self, config):
        self.config = config
        self.basedir = config['basedir']
        self.force = config.get('force', False)
        self.quiet = config['quiet']

    def mkdir(self):
        if os.path.exists(self.basedir):
            if not self.quiet:
                print "updating existing installation"
            return
        if not self.quiet: print "mkdir", self.basedir
        os.mkdir(self.basedir)

    def mkinfo(self):
        path = os.path.join(self.basedir, "info")
        if not os.path.exists(path):
            if not self.quiet: print "mkdir", path
            os.mkdir(path)
        created = False
        admin = os.path.join(path, "admin")
        if not os.path.exists(admin):
            if not self.quiet:
                print "Creating info/admin, you need to edit it appropriately"
            f = open(admin, "wt")
            f.write("Your Name Here <admin@youraddress.invalid>\n")
            f.close()
            created = True
        host = os.path.join(path, "host")
        if not os.path.exists(host):
            if not self.quiet:
                print "Creating info/host, you need to edit it appropriately"
            f = open(host, "wt")
            f.write("Please put a description of this build host here\n")
            f.close()
            created = True
        if created and not self.quiet:
            print "Please edit the files in %s appropriately." % path

    def chdir(self):
        if not self.quiet: print "chdir", self.basedir
        os.chdir(self.basedir)

    def makeTAC(self, contents, secret=False):
        tacfile = "buildbot.tac"
        if os.path.exists(tacfile):
            oldcontents = open(tacfile, "rt").read()
            if oldcontents == contents:
                if not self.quiet:
                    print "buildbot.tac already exists and is correct"
                return
            if not self.quiet:
                print "not touching existing buildbot.tac"
                print "creating buildbot.tac.new instead"
            tacfile = "buildbot.tac.new"
        f = open(tacfile, "wt")
        f.write(contents)
        f.close()
        if secret:
            os.chmod(tacfile, 0600)

    def makefile(self):
        target = "Makefile.sample"
        if os.path.exists(target):
            oldcontents = open(target, "rt").read()
            if oldcontents == makefile_sample:
                if not self.quiet:
                    print "Makefile.sample already exists and is correct"
                return
            if not self.quiet:
                print "replacing Makefile.sample"
        else:
            if not self.quiet:
                print "creating Makefile.sample"
        f = open(target, "wt")
        f.write(makefile_sample)
        f.close()

    def sampleconfig(self, source):
        target = "master.cfg.sample"
        config_sample = open(source, "rt").read()
        if os.path.exists(target):
            oldcontents = open(target, "rt").read()
            if oldcontents == config_sample:
                if not self.quiet:
                    print "master.cfg.sample already exists and is up-to-date"
                return
            if not self.quiet:
                print "replacing master.cfg.sample"
        else:
            if not self.quiet:
                print "creating master.cfg.sample"
        f = open(target, "wt")
        f.write(config_sample)
        f.close()
        os.chmod(target, 0600)

    def public_html(self, index_html, buildbot_css, robots_txt):
        webdir = os.path.join(self.basedir, "public_html")
        if os.path.exists(webdir):
            if not self.quiet:
                print "public_html/ already exists: not replacing"
            return
        else:
            os.mkdir(webdir)
        if not self.quiet:
            print "populating public_html/"
        target = os.path.join(webdir, "index.html")
        f = open(target, "wt")
        f.write(open(index_html, "rt").read())
        f.close()

        target = os.path.join(webdir, "buildbot.css")
        f = open(target, "wt")
        f.write(open(buildbot_css, "rt").read())
        f.close()

        target = os.path.join(webdir, "robots.txt")
        f = open(target, "wt")
        f.write(open(robots_txt, "rt").read())
        f.close()

    def populate_if_missing(self, target, source, overwrite=False):
        new_contents = open(source, "rt").read()
        if os.path.exists(target):
            old_contents = open(target, "rt").read()
            if old_contents != new_contents:
                if overwrite:
                    if not self.quiet:
                        print "%s has old/modified contents" % target
                        print " overwriting it with new contents"
                    open(target, "wt").write(new_contents)
                else:
                    if not self.quiet:
                        print "%s has old/modified contents" % target
                        print " writing new contents to %s.new" % target
                    open(target + ".new", "wt").write(new_contents)
            # otherwise, it's up to date
        else:
            if not self.quiet:
                print "populating %s" % target
            open(target, "wt").write(new_contents)

    def upgrade_public_html(self, index_html, buildbot_css, robots_txt):
        webdir = os.path.join(self.basedir, "public_html")
        if not os.path.exists(webdir):
            if not self.quiet:
                print "populating public_html/"
            os.mkdir(webdir)
        self.populate_if_missing(os.path.join(webdir, "index.html"),
                                 index_html)
        self.populate_if_missing(os.path.join(webdir, "buildbot.css"),
                                 buildbot_css)
        self.populate_if_missing(os.path.join(webdir, "robots.txt"),
                                 robots_txt)

    def check_master_cfg(self):
        from buildbot.master import BuildMaster
        from twisted.python import log, failure

        master_cfg = os.path.join(self.basedir, "master.cfg")
        if not os.path.exists(master_cfg):
            if not self.quiet:
                print "No master.cfg found"
            return 1

        # side-effects of loading the config file:

        #  for each Builder defined in c['builders'], if the status directory
        #  didn't already exist, it will be created, and the
        #  $BUILDERNAME/builder pickle might be created (with a single
        #  "builder created" event).

        # we put basedir in front of sys.path, because that's how the
        # buildmaster itself will run, and it is quite common to have the
        # buildmaster import helper classes from other .py files in its
        # basedir.

        if sys.path[0] != self.basedir:
            sys.path.insert(0, self.basedir)

        m = BuildMaster(self.basedir)
        # we need to route log.msg to stdout, so any problems can be seen
        # there. But if everything goes well, I'd rather not clutter stdout
        # with log messages. So instead we add a logObserver which gathers
        # messages and only displays them if something goes wrong.
        messages = []
        log.addObserver(messages.append)
        try:
            # this will raise an exception if there's something wrong with
            # the config file. Note that this BuildMaster instance is never
            # started, so it won't actually do anything with the
            # configuration.
            m.loadConfig(open(master_cfg, "r"))
        except:
            f = failure.Failure()
            if not self.quiet:
                print
                for m in messages:
                    print "".join(m['message'])
                print f
                print
                print "An error was detected in the master.cfg file."
                print "Please correct the problem and run 'buildbot upgrade-master' again."
                print
            return 1
        return 0

class UpgradeMasterOptions(MakerBase):
    optFlags = [
        ["replace", "r", "Replace any modified files without confirmation."],
        ]

    def getSynopsis(self):
        return "Usage:    buildbot upgrade-master [options] <basedir>"

    longdesc = """
    This command takes an existing buildmaster working directory and
    adds/modifies the files there to work with the current version of
    buildbot. When this command is finished, the buildmaster directory should
    look much like a brand-new one created by the 'create-master' command.

    Use this after you've upgraded your buildbot installation and before you
    restart the buildmaster to use the new version.

    If you have modified the files in your working directory, this command
    will leave them untouched, but will put the new recommended contents in a
    .new file (for example, if index.html has been modified, this command
    will create index.html.new). You can then look at the new version and
    decide how to merge its contents into your modified file.
    """

def upgradeMaster(config):
    basedir = config['basedir']
    m = Maker(config)
    # TODO: check Makefile
    # TODO: check TAC file
    # check web files: index.html, classic.css, robots.txt
    webdir = os.path.join(basedir, "public_html")
    m.upgrade_public_html(util.sibpath(__file__, "../status/web/index.html"),
                          util.sibpath(__file__, "../status/web/classic.css"),
                          util.sibpath(__file__, "../status/web/robots.txt"),
                          )
    m.populate_if_missing(os.path.join(basedir, "master.cfg.sample"),
                          util.sibpath(__file__, "sample.cfg"),
                          overwrite=True)
    rc = m.check_master_cfg()
    if rc:
        return rc
    if not config['quiet']:
        print "upgrade complete"


class MasterOptions(MakerBase):
    optFlags = [
        ["force", "f",
         "Re-use an existing directory (will not overwrite master.cfg file)"],
        ]
    optParameters = [
        ["config", "c", "master.cfg", "name of the buildmaster config file"],
        ["log-size", "s", "1000000",
         "size at which to rotate twisted log files"],
        ["log-count", "l", "None",
         "limit the number of kept old twisted log files"],
        ]
    def getSynopsis(self):
        return "Usage:    buildbot create-master [options] <basedir>"

    longdesc = """
    This command creates a buildmaster working directory and buildbot.tac
    file. The master will live in <dir> and create various files there.

    At runtime, the master will read a configuration file (named
    'master.cfg' by default) in its basedir. This file should contain python
    code which eventually defines a dictionary named 'BuildmasterConfig'.
    The elements of this dictionary are used to configure the Buildmaster.
    See doc/config.xhtml for details about what can be controlled through
    this interface."""

    def postOptions(self):
        MakerBase.postOptions(self)
        if not re.match('^\d+$', self['log-size']):
            raise usage.UsageError("log-size parameter needs to be an int")
        if not re.match('^\d+$', self['log-count']) and \
                self['log-count'] != 'None':
            raise usage.UsageError("log-count parameter needs to be an int "+
                                   " or None")


masterTAC = """
from twisted.application import service
from buildbot.master import BuildMaster

basedir = r'%(basedir)s'
configfile = r'%(config)s'
rotateLength = %(log-size)s
maxRotatedFiles = %(log-count)s

application = service.Application('buildmaster')
try:
  from twisted.python.logfile import LogFile
  from twisted.python.log import ILogObserver, FileLogObserver
  logfile = LogFile.fromFullPath("twistd.log", rotateLength=rotateLength,
                                 maxRotatedFiles=maxRotatedFiles)
  application.setComponent(ILogObserver, FileLogObserver(logfile).emit)
except ImportError:
  # probably not yet twisted 8.2.0 and beyond, can't set log yet
  pass
BuildMaster(basedir, configfile).setServiceParent(application)

"""

def createMaster(config):
    m = Maker(config)
    m.mkdir()
    m.chdir()
    contents = masterTAC % config
    m.makeTAC(contents)
    m.sampleconfig(util.sibpath(__file__, "sample.cfg"))
    m.public_html(util.sibpath(__file__, "../status/web/index.html"),
                  util.sibpath(__file__, "../status/web/classic.css"),
                  util.sibpath(__file__, "../status/web/robots.txt"),
                  )
    m.makefile()

    if not m.quiet: print "buildmaster configured in %s" % m.basedir

class SlaveOptions(MakerBase):
    optFlags = [
        ["force", "f", "Re-use an existing directory"],
        ]
    optParameters = [
#        ["name", "n", None, "Name for this build slave"],
#        ["passwd", "p", None, "Password for this build slave"],
#        ["basedir", "d", ".", "Base directory to use"],
#        ["master", "m", "localhost:8007",
#         "Location of the buildmaster (host:port)"],

        ["keepalive", "k", 600,
         "Interval at which keepalives should be sent (in seconds)"],
        ["usepty", None, 0,
         "(1 or 0) child processes should be run in a pty (default 0)"],
        ["umask", None, "None",
         "controls permissions of generated files. Use --umask=022 to be world-readable"],
        ["maxdelay", None, 300,
         "Maximum time between connection attempts"],
        ["log-size", "s", "1000000",
         "size at which to rotate twisted log files"],
        ["log-count", "l", "None",
         "limit the number of kept old twisted log files"],
        ]
    
    longdesc = """
    This command creates a buildslave working directory and buildbot.tac
    file. The bot will use the <name> and <passwd> arguments to authenticate
    itself when connecting to the master. All commands are run in a
    build-specific subdirectory of <basedir>. <master> is a string of the
    form 'hostname:port', and specifies where the buildmaster can be reached.

    <name>, <passwd>, and <master> will be provided by the buildmaster
    administrator for your bot. You must choose <basedir> yourself.
    """

    def getSynopsis(self):
        return "Usage:    buildbot create-slave [options] <basedir> <master> <name> <passwd>"

    def parseArgs(self, *args):
        if len(args) < 4:
            raise usage.UsageError("command needs more arguments")
        basedir, master, name, passwd = args
        if master[:5] == "http:":
            raise usage.UsageError("<master> is not a URL - do not use URL")
        self['basedir'] = basedir
        self['master'] = master
        self['name'] = name
        self['passwd'] = passwd

    def postOptions(self):
        MakerBase.postOptions(self)
        self['usepty'] = int(self['usepty'])
        self['keepalive'] = int(self['keepalive'])
        self['maxdelay'] = int(self['maxdelay'])
        if self['master'].find(":") == -1:
            raise usage.UsageError("--master must be in the form host:portnum")
        if not re.match('^\d+$', self['log-size']):
            raise usage.UsageError("log-size parameter needs to be an int")
        if not re.match('^\d+$', self['log-count']) and \
                self['log-count'] != 'None':
            raise usage.UsageError("log-count parameter needs to be an int "+
                                   " or None")

slaveTAC = """
from twisted.application import service
from buildbot.slave.bot import BuildSlave

basedir = r'%(basedir)s'
buildmaster_host = '%(host)s'
port = %(port)d
slavename = '%(name)s'
passwd = '%(passwd)s'
keepalive = %(keepalive)d
usepty = %(usepty)d
umask = %(umask)s
maxdelay = %(maxdelay)d
rotateLength = %(log-size)s
maxRotatedFiles = %(log-count)s

application = service.Application('buildslave')
try:
  from twisted.python.logfile import LogFile
  from twisted.python.log import ILogObserver, FileLogObserver
  logfile = LogFile.fromFullPath("twistd.log", rotateLength=rotateLength,
                                 maxRotatedFiles=maxRotatedFiles)
  application.setComponent(ILogObserver, FileLogObserver(logfile).emit)
except ImportError:
  # probably not yet twisted 8.2.0 and beyond, can't set log yet
  pass
s = BuildSlave(buildmaster_host, port, slavename, passwd, basedir,
               keepalive, usepty, umask=umask, maxdelay=maxdelay)
s.setServiceParent(application)

"""

def createSlave(config):
    m = Maker(config)
    m.mkdir()
    m.chdir()
    try:
        master = config['master']
        host, port = re.search(r'(.+):(\d+)', master).groups()
        config['host'] = host
        config['port'] = int(port)
    except:
        print "unparseable master location '%s'" % master
        print " expecting something more like localhost:8007"
        raise
    contents = slaveTAC % config

    m.makeTAC(contents, secret=True)

    m.makefile()
    m.mkinfo()

    if not m.quiet: print "buildslave configured in %s" % m.basedir



def stop(config, signame="TERM", wait=False):
    import signal
    basedir = config['basedir']
    quiet = config['quiet']
    os.chdir(basedir)
    try:
        f = open("twistd.pid", "rt")
    except:
        raise BuildbotNotRunningError
    pid = int(f.read().strip())
    signum = getattr(signal, "SIG"+signame)
    timer = 0
    try:
<<<<<<< HEAD
        os.kill(pid, 0)
    except OSError:
        if not quiet:
            print "buildbot process %d is dead" % pid
        return
    os.kill(pid, signum)
=======
        os.kill(pid, signum)
    except OSError, e:
        if e.errno != 3:
            raise

>>>>>>> 64773c1a
    if not wait:
        if not quiet:
            print "sent SIG%s to process" % signame
        return
    time.sleep(0.1)
    while timer < 10:
        # poll once per second until twistd.pid goes away, up to 10 seconds
        try:
            os.kill(pid, 0)
        except OSError:
            if not quiet:
                print "buildbot process %d is dead" % pid
            return
        timer += 1
        time.sleep(1)
    if not quiet:
        print "never saw process go away"

def restart(config):
    quiet = config['quiet']
    from buildbot.scripts.startup import start
    try:
        stop(config, wait=True)
    except BuildbotNotRunningError:
        pass
    if not quiet:
        print "now restarting buildbot process.."
    start(config)


def loadOptions(filename="options", here=None, home=None):
    """Find the .buildbot/FILENAME file. Crawl from the current directory up
    towards the root, and also look in ~/.buildbot . The first directory
    that's owned by the user and has the file we're looking for wins. Windows
    skips the owned-by-user test.
    
    @rtype:  dict
    @return: a dictionary of names defined in the options file. If no options
             file was found, return an empty dict.
    """

    if here is None:
        here = os.getcwd()
    here = os.path.abspath(here)

    if home is None:
        if runtime.platformType == 'win32':
            home = os.path.join(os.environ['APPDATA'], "buildbot")
        else:
            home = os.path.expanduser("~/.buildbot")

    searchpath = []
    toomany = 20
    while True:
        searchpath.append(os.path.join(here, ".buildbot"))
        next = os.path.dirname(here)
        if next == here:
            break # we've hit the root
        here = next
        toomany -= 1 # just in case
        if toomany == 0:
            raise ValueError("Hey, I seem to have wandered up into the "
                             "infinite glories of the heavens. Oops.")
    searchpath.append(home)

    localDict = {}

    for d in searchpath:
        if os.path.isdir(d):
            if runtime.platformType != 'win32':
                if os.stat(d)[stat.ST_UID] != os.getuid():
                    print "skipping %s because you don't own it" % d
                    continue # security, skip other people's directories
            optfile = os.path.join(d, filename)
            if os.path.exists(optfile):
                try:
                    f = open(optfile, "r")
                    options = f.read()
                    exec options in localDict
                except:
                    print "error while reading %s" % optfile
                    raise
                break

    for k in localDict.keys():
        if k.startswith("__"):
            del localDict[k]
    return localDict

class StartOptions(MakerBase):
    optFlags = [
        ['quiet', 'q', "Don't display startup log messages"],
        ]
    def getSynopsis(self):
        return "Usage:    buildbot start <basedir>"

class StopOptions(MakerBase):
    def getSynopsis(self):
        return "Usage:    buildbot stop <basedir>"

class ReconfigOptions(MakerBase):
    optFlags = [
        ['quiet', 'q', "Don't display log messages about reconfiguration"],
        ]
    def getSynopsis(self):
        return "Usage:    buildbot reconfig <basedir>"



class RestartOptions(MakerBase):
    optFlags = [
        ['quiet', 'q', "Don't display startup log messages"],
        ]
    def getSynopsis(self):
        return "Usage:    buildbot restart <basedir>"

class DebugClientOptions(usage.Options):
    optFlags = [
        ['help', 'h', "Display this message"],
        ]
    optParameters = [
        ["master", "m", None,
         "Location of the buildmaster's slaveport (host:port)"],
        ["passwd", "p", None, "Debug password to use"],
        ]

    def parseArgs(self, *args):
        if len(args) > 0:
            self['master'] = args[0]
        if len(args) > 1:
            self['passwd'] = args[1]
        if len(args) > 2:
            raise usage.UsageError("I wasn't expecting so many arguments")

def debugclient(config):
    from buildbot.clients import debug
    opts = loadOptions()

    master = config.get('master')
    if not master:
        master = opts.get('master')
    if master is None:
        raise usage.UsageError("master must be specified: on the command "
                               "line or in ~/.buildbot/options")

    passwd = config.get('passwd')
    if not passwd:
        passwd = opts.get('debugPassword')
    if passwd is None:
        raise usage.UsageError("passwd must be specified: on the command "
                               "line or in ~/.buildbot/options")

    d = debug.DebugWidget(master, passwd)
    d.run()

class StatusClientOptions(usage.Options):
    optFlags = [
        ['help', 'h', "Display this message"],
        ]
    optParameters = [
        ["master", "m", None,
         "Location of the buildmaster's status port (host:port)"],
        ]

    def parseArgs(self, *args):
        if len(args) > 0:
            self['master'] = args[0]
        if len(args) > 1:
            raise usage.UsageError("I wasn't expecting so many arguments")

def statuslog(config):
    from buildbot.clients import base
    opts = loadOptions()
    master = config.get('master')
    if not master:
        master = opts.get('masterstatus')
    if master is None:
        raise usage.UsageError("master must be specified: on the command "
                               "line or in ~/.buildbot/options")
    c = base.TextClient(master)
    c.run()

def statusgui(config):
    from buildbot.clients import gtkPanes
    opts = loadOptions()
    master = config.get('master')
    if not master:
        master = opts.get('masterstatus')
    if master is None:
        raise usage.UsageError("master must be specified: on the command "
                               "line or in ~/.buildbot/options")
    c = gtkPanes.GtkClient(master)
    c.run()

class SendChangeOptions(usage.Options):
    optParameters = [
        ("master", "m", None,
         "Location of the buildmaster's PBListener (host:port)"),
        ("username", "u", None, "Username performing the commit"),
        ("branch", "b", None, "Branch specifier"),
        ("category", "c", None, "Category of repository"),
        ("revision", "r", None, "Revision specifier (string)"),
        ("revision_number", "n", None, "Revision specifier (integer)"),
        ("revision_file", None, None, "Filename containing revision spec"),
        ("comments", "m", None, "log message"),
        ("logfile", "F", None,
         "Read the log messages from this file (- for stdin)"),
        ("when", "w", None, "timestamp to use as the change time"),
        ]
    def getSynopsis(self):
        return "Usage:    buildbot sendchange [options] filenames.."
    def parseArgs(self, *args):
        self['files'] = args


def sendchange(config, runReactor=False):
    """Send a single change to the buildmaster's PBChangeSource. The
    connection will be drpoped as soon as the Change has been sent."""
    from buildbot.clients.sendchange import Sender

    opts = loadOptions()
    user = config.get('username', opts.get('username'))
    master = config.get('master', opts.get('master'))
    branch = config.get('branch', opts.get('branch'))
    category = config.get('category', opts.get('category'))
    revision = config.get('revision')
    if config.get('when'):
        when = float(config.get('when'))
    else:
        when = None
    # SVN and P4 use numeric revisions
    if config.get("revision_number"):
        revision = int(config['revision_number'])
    if config.get("revision_file"):
        revision = open(config["revision_file"],"r").read()

    comments = config.get('comments')
    if not comments and config.get('logfile'):
        if config['logfile'] == "-":
            f = sys.stdin
        else:
            f = open(config['logfile'], "rt")
        comments = f.read()
    if comments is None:
        comments = ""

    files = config.get('files', [])

    assert user, "you must provide a username"
    assert master, "you must provide the master location"

    s = Sender(master, user)
    d = s.send(branch, revision, comments, files, category=category, when=when)
    if runReactor:
        d.addCallbacks(s.printSuccess, s.printFailure)
        d.addBoth(s.stop)
        s.run()
    return d


class ForceOptions(usage.Options):
    optParameters = [
        ["builder", None, None, "which Builder to start"],
        ["branch", None, None, "which branch to build"],
        ["revision", None, None, "which revision to build"],
        ["reason", None, None, "the reason for starting the build"],
        ]

    def parseArgs(self, *args):
        args = list(args)
        if len(args) > 0:
            if self['builder'] is not None:
                raise usage.UsageError("--builder provided in two ways")
            self['builder'] = args.pop(0)
        if len(args) > 0:
            if self['reason'] is not None:
                raise usage.UsageError("--reason provided in two ways")
            self['reason'] = " ".join(args)


class TryOptions(usage.Options):
    optParameters = [
        ["connect", "c", None,
         "how to reach the buildmaster, either 'ssh' or 'pb'"],
        # for ssh, use --tryhost, --username, and --trydir
        ["tryhost", None, None,
         "the hostname (used by ssh) for the buildmaster"],
        ["trydir", None, None,
         "the directory (on the tryhost) where tryjobs are deposited"],
        ["username", "u", None, "Username performing the trial build"],
        # for PB, use --master, --username, and --passwd
        ["master", "m", None,
         "Location of the buildmaster's PBListener (host:port)"],
        ["passwd", None, None, "password for PB authentication"],

        ["diff", None, None,
         "Filename of a patch to use instead of scanning a local tree. Use '-' for stdin."],
        ["patchlevel", "p", 0,
         "Number of slashes to remove from patch pathnames, like the -p option to 'patch'"],

        ["baserev", None, None,
         "Base revision to use instead of scanning a local tree."],

        ["vc", None, None,
         "The VC system in use, one of: cvs,svn,tla,baz,darcs"],
        ["branch", None, None,
         "The branch in use, for VC systems that can't figure it out"
         " themselves"],

        ["builder", "b", None,
         "Run the trial build on this Builder. Can be used multiple times."],
        ["properties", None, None,
         "A set of properties made available in the build environment, format:prop=value,propb=valueb..."],
        ]

    optFlags = [
        ["wait", None, "wait until the builds have finished"],
        ["dryrun", 'n', "Gather info, but don't actually submit."],
        ]

    def __init__(self):
        super(TryOptions, self).__init__()
        self['builders'] = []
        self['properties'] = {}

    def opt_builder(self, option):
        self['builders'].append(option)

    def opt_properties(self, option):
        # We need to split the value of this option into a dictionary of properties
        properties = {}
        propertylist = option.split(",")
        for i in range(0,len(propertylist)):
            print propertylist[i]
            splitproperty = propertylist[i].split("=")
            properties[splitproperty[0]] = splitproperty[1]
        self['properties'] = properties

    def opt_patchlevel(self, option):
        self['patchlevel'] = int(option)

    def getSynopsis(self):
        return "Usage:    buildbot try [options]"

def doTry(config):
    from buildbot.scripts import tryclient
    t = tryclient.Try(config)
    t.run()

class TryServerOptions(usage.Options):
    optParameters = [
        ["jobdir", None, None, "the jobdir (maildir) for submitting jobs"],
        ]

def doTryServer(config):
    import md5
    jobdir = os.path.expanduser(config["jobdir"])
    job = sys.stdin.read()
    # now do a 'safecat'-style write to jobdir/tmp, then move atomically to
    # jobdir/new . Rather than come up with a unique name randomly, I'm just
    # going to MD5 the contents and prepend a timestamp.
    timestring = "%d" % time.time()
    jobhash = md5.new(job).hexdigest()
    fn = "%s-%s" % (timestring, jobhash)
    tmpfile = os.path.join(jobdir, "tmp", fn)
    newfile = os.path.join(jobdir, "new", fn)
    f = open(tmpfile, "w")
    f.write(job)
    f.close()
    os.rename(tmpfile, newfile)


class CheckConfigOptions(usage.Options):
    optFlags = [
        ['quiet', 'q', "Don't display error messages or tracebacks"],
    ]

    def getSynopsis(self):
        return "Usage		:buildbot checkconfig [configFile]\n" + \
         "		If not specified, 'master.cfg' will be used as 'configFile'"

    def parseArgs(self, *args):
        if len(args) >= 1:
            self['configFile'] = args[0]
        else:
            self['configFile'] = 'master.cfg'


def doCheckConfig(config):
    quiet = config.get('quiet')
    configFileName = config.get('configFile')
    try:
        from buildbot.scripts.checkconfig import ConfigLoader
        if os.path.isdir(configFileName):
            ConfigLoader(basedir=configFileName)
        else:
            ConfigLoader(configFileName=configFileName)
    except:
        if not quiet:
            # Print out the traceback in a nice format
            t, v, tb = sys.exc_info()
            traceback.print_exception(t, v, tb)
        sys.exit(1)

    if not quiet:
        print "Config file is good!"


class Options(usage.Options):
    synopsis = "Usage:    buildbot <command> [command options]"

    subCommands = [
        # the following are all admin commands
        ['create-master', None, MasterOptions,
         "Create and populate a directory for a new buildmaster"],
        ['upgrade-master', None, UpgradeMasterOptions,
         "Upgrade an existing buildmaster directory for the current version"],
        ['create-slave', None, SlaveOptions,
         "Create and populate a directory for a new buildslave"],
        ['start', None, StartOptions, "Start a buildmaster or buildslave"],
        ['stop', None, StopOptions, "Stop a buildmaster or buildslave"],
        ['restart', None, RestartOptions,
         "Restart a buildmaster or buildslave"],

        ['reconfig', None, ReconfigOptions,
         "SIGHUP a buildmaster to make it re-read the config file"],
        ['sighup', None, ReconfigOptions,
         "SIGHUP a buildmaster to make it re-read the config file"],

        ['sendchange', None, SendChangeOptions,
         "Send a change to the buildmaster"],

        ['debugclient', None, DebugClientOptions,
         "Launch a small debug panel GUI"],

        ['statuslog', None, StatusClientOptions,
         "Emit current builder status to stdout"],
        ['statusgui', None, StatusClientOptions,
         "Display a small window showing current builder status"],

        #['force', None, ForceOptions, "Run a build"],
        ['try', None, TryOptions, "Run a build with your local changes"],

        ['tryserver', None, TryServerOptions,
         "buildmaster-side 'try' support function, not for users"],

        ['checkconfig', None, CheckConfigOptions,
         "test the validity of a master.cfg config file"],

        # TODO: 'watch'
        ]

    def opt_version(self):
        import buildbot
        print "Buildbot version: %s" % buildbot.version
        usage.Options.opt_version(self)

    def opt_verbose(self):
        from twisted.python import log
        log.startLogging(sys.stderr)

    def postOptions(self):
        if not hasattr(self, 'subOptions'):
            raise usage.UsageError("must specify a command")


def run():
    config = Options()
    try:
        config.parseOptions()
    except usage.error, e:
        print "%s:  %s" % (sys.argv[0], e)
        print
        c = getattr(config, 'subOptions', config)
        print str(c)
        sys.exit(1)

    command = config.subCommand
    so = config.subOptions

    if command == "create-master":
        createMaster(so)
    elif command == "upgrade-master":
        upgradeMaster(so)
    elif command == "create-slave":
        createSlave(so)
    elif command == "start":
        from buildbot.scripts.startup import start
        start(so)
    elif command == "stop":
        stop(so, wait=True)
    elif command == "restart":
        restart(so)
    elif command == "reconfig" or command == "sighup":
        from buildbot.scripts.reconfig import Reconfigurator
        Reconfigurator().run(so)
    elif command == "sendchange":
        sendchange(so, True)
    elif command == "debugclient":
        debugclient(so)
    elif command == "statuslog":
        statuslog(so)
    elif command == "statusgui":
        statusgui(so)
    elif command == "try":
        doTry(so)
    elif command == "tryserver":
        doTryServer(so)
    elif command == "checkconfig":
        doCheckConfig(so)

<|MERGE_RESOLUTION|>--- conflicted
+++ resolved
@@ -519,20 +519,11 @@
     signum = getattr(signal, "SIG"+signame)
     timer = 0
     try:
-<<<<<<< HEAD
-        os.kill(pid, 0)
-    except OSError:
-        if not quiet:
-            print "buildbot process %d is dead" % pid
-        return
-    os.kill(pid, signum)
-=======
         os.kill(pid, signum)
     except OSError, e:
         if e.errno != 3:
             raise
 
->>>>>>> 64773c1a
     if not wait:
         if not quiet:
             print "sent SIG%s to process" % signame
